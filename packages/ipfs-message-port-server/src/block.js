'use strict'

const collect = require('it-all')
const { encodeError } = require('ipfs-message-port-protocol/src/error')
const { decodeCID, encodeCID } = require('ipfs-message-port-protocol/src/cid')
const {
  decodeBlock,
  encodeBlock
} = require('ipfs-message-port-protocol/src/block')

/**
 * @typedef {import('./ipfs').IPFS} IPFS
 * @typedef {import('cids')} CID
 * @typedef {import('ipfs-message-port-protocol/src/error').EncodedError} EncodedError
 * @typedef {import('ipfs-message-port-protocol/src/block').Block} Block
 * @typedef {import('ipfs-message-port-protocol/src/cid').EncodedCID} EncodedCID
 * @typedef {import('ipfs-message-port-protocol/src/block').EncodedBlock} EncodedBlock
 * @typedef {RmEntry} Rm
 * @typedef {StatResult} Stat
 */

exports.BlockService = class BlockService {
  /**
   * @param {IPFS} ipfs
   */
  constructor (ipfs) {
    this.ipfs = ipfs
  }

  /**
   * @typedef {Object} GetResult
   * @property {EncodedBlock} block
   * @property {Set<Transferable>} transfer
   *
   * @typedef {Object} GetQuery
   * @property {EncodedCID} cid
   * @property {number} [timeout]
   * @property {AbortSignal} [query.signal]
   *
   * @param {GetQuery} query
   * @returns {Promise<GetResult>}
   */
  async get (query) {
    const cid = decodeCID(query.cid)
    const block = await this.ipfs.block.get(cid, query)
    /** @type {Set<Transferable>} */
    const transfer = new Set()
    return { transfer, block: encodeBlock(block, transfer) }
  }

  /**
   * @typedef {Object} PutResult
   * @property {EncodedBlock} block
   * @property {Set<Transferable>} transfer
   *
   * @typedef {Object} PutQuery
   * @property {EncodedBlock|Uint8Array} block
   * @property {EncodedCID|undefined} [cid]
   * @property {string} [format]
   * @property {string} [mhtype]
   * @property {number} [mhlen]
   * @property {number} [version]
   * @property {boolean} [pin]
   * @property {number} [timeout]
   * @property {AbortSignal} [signal]
   *
   * Stores input as an IPFS block.
   *
   * @param {PutQuery} query
   * @returns {Promise<PutResult>}
   */
  async put (query) {
    const input = query.block
    let result
    /** @type {Uint8Array|Block} */
<<<<<<< HEAD
    const block = input instanceof Uint8Array ? input : decodeBlock(input)
    // `ipfs.block` is typed to take `Uint8Array` even though it also accepts
    // Block instances.
    const result = await this.ipfs.block.put(/** @type {Uint8Array} */ (block), {
      ...query,
      cid: query.cid ? decodeCID(query.cid) : query.cid
    })
=======
    if (input instanceof Uint8Array) {
      result = await this.ipfs.block.put(input, {
        ...query,
        cid: query.cid ? decodeCID(query.cid) : query.cid
      })
    } else {
      const block = decodeBlock(input)
      result = await this.ipfs.block.put(block, {
        ...query,
        cid: undefined
      })
    }
>>>>>>> 7e33d827

    /** @type {Set<Transferable>} */
    const transfer = new Set()
    return { transfer, block: encodeBlock(result, transfer) }
  }

  /**
   * @typedef {Object} RmQuery
   * @property {EncodedCID[]} cids
   * @property {boolean} [force]
   * @property {boolean} [quiet]
   * @property {number} [timeout]
   * @property {AbortSignal} [signal]
   *
   * @typedef {RmEntry[]} RmResult
   *
   * @typedef {Object} RmEntry
   * @property {EncodedCID} cid
   * @property {EncodedError|undefined} [error]
   *
   * Remove one or more IPFS block(s).
   * @param {RmQuery} query
   * @returns {Promise<RmResult>}
   */
  async rm (query) {
    /** @type {Set<Transferable>} */
    const transfer = new Set()
    const result = await collect(
      this.ipfs.block.rm(query.cids.map(decodeCID), query)
    )

    return result.map(entry => encodeRmEntry(entry, transfer))
  }

  /**
   * @typedef {Object} StatQuery
   * @property {EncodedCID} cid
   * @property {number} [timeout]
   * @property {AbortSignal} [signal]
   *
   * @typedef {Object} StatResult
   * @property {EncodedCID} cid
   * @property {number} size
   *
   * Gets information of a raw IPFS block.
   *
   * @param {StatQuery} query
   * @returns {Promise<StatResult>}
   */
  async stat (query) {
    const cid = decodeCID(query.cid)
    const result = await this.ipfs.block.stat(cid, query)
    return { ...result, cid: encodeCID(result.cid) }
  }
}

/**
 * @param {Object} entry
 * @param {CID} entry.cid
 * @param {Error|void} [entry.error]
 * @param {Set<Transferable>} transfer
 * @returns {RmEntry}
 */
const encodeRmEntry = (entry, transfer) => {
  const cid = encodeCID(entry.cid, transfer)
  if (entry.error) {
    return { cid, error: encodeError(entry.error) }
  } else {
    return { cid }
  }
}<|MERGE_RESOLUTION|>--- conflicted
+++ resolved
@@ -73,15 +73,6 @@
     const input = query.block
     let result
     /** @type {Uint8Array|Block} */
-<<<<<<< HEAD
-    const block = input instanceof Uint8Array ? input : decodeBlock(input)
-    // `ipfs.block` is typed to take `Uint8Array` even though it also accepts
-    // Block instances.
-    const result = await this.ipfs.block.put(/** @type {Uint8Array} */ (block), {
-      ...query,
-      cid: query.cid ? decodeCID(query.cid) : query.cid
-    })
-=======
     if (input instanceof Uint8Array) {
       result = await this.ipfs.block.put(input, {
         ...query,
@@ -94,7 +85,6 @@
         cid: undefined
       })
     }
->>>>>>> 7e33d827
 
     /** @type {Set<Transferable>} */
     const transfer = new Set()
